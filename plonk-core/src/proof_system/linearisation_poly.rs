// This Source Code Form is subject to the terms of the Mozilla Public
// License, v. 2.0. If a copy of the MPL was not distributed with this
// file, You can obtain one at http://mozilla.org/MPL/2.0/.
//
// Copyright (c) DUSK NETWORK. All rights reserved.

<<<<<<< HEAD
use crate::proof_system::ecc::{CurveAddition, FixedBaseScalarMul};
use crate::proof_system::logic::Logic;
use crate::proof_system::range::Range;
use crate::proof_system::widget::GateConstraint;
use crate::proof_system::GateValues;
use crate::util::EvaluationDomainExt;
use crate::proof_system::ProverKey;
use ark_ec::{PairingEngine, TEModelParameters};
use ark_ff::Field;
use ark_ff::PrimeField;
use ark_poly::EvaluationDomain;
=======
use crate::{
    error::Error,
    label_eval,
    proof_system::{
        ecc::{CAVals, CurveAddition, FBSMVals, FixedBaseScalarMul},
        logic::{Logic, LogicVals},
        range::{Range, RangeVals},
        widget::GateConstraint,
        CustomValues, ProverKey, WitnessValues,
    },
    util::EvaluationDomainExt,
};
use ark_ec::TEModelParameters;
use ark_ff::{Field, PrimeField};
>>>>>>> 12a02f17
use ark_poly::{
    univariate::DensePolynomial, EvaluationDomain, GeneralEvaluationDomain,
    Polynomial,
};
use ark_serialize::{
    CanonicalDeserialize, CanonicalSerialize, Read, SerializationError, Write,
};
use crate::error::Error;
use ark_ec::TEModelParameters;
use ark_ff::{Field, PrimeField};

/// Subset of the [`ProofEvaluations`]. Evaluations at `z` of the
/// wire polynomials
#[derive(CanonicalDeserialize, CanonicalSerialize, derivative::Derivative)]
#[derivative(Clone, Copy, Debug, Default, Eq, PartialEq)]
pub struct WireEvaluations<F>
where
    F: Field,
{
    /// Evaluation of the witness polynomial for the left wire at `z`.
    pub a_eval: F,

    /// Evaluation of the witness polynomial for the right wire at `z`.
    pub b_eval: F,

    /// Evaluation of the witness polynomial for the output wire at `z`.
    pub c_eval: F,

    /// Evaluation of the witness polynomial for the fourth wire at `z`.
    pub d_eval: F,
}

<<<<<<< HEAD
    /// Evaluation of the witness polynomial for the left wire at `z * omega`
    /// where `omega` is a root of unity.
    pub a_next_eval: F,

    /// Evaluation of the witness polynomial for the right wire at `z * omega`
    /// where `omega` is a root of unity.
    pub b_next_eval: F,

    /// Evaluation of the witness polynomial for the fourth wire at `z * omega`
    /// where `omega` is a root of unity.
    pub d_next_eval: F,

    /// Evaluation of the arithmetic selector polynomial at `z`.
    pub q_arith_eval: F,

    /// Evaluation of the constant selector polynomial at `z`.
    pub q_c_eval: F,

    /// Evaluation of the left selector polynomial at `z`.
    pub q_l_eval: F,

    /// Evaluation of the right selector polynomial at `z`.
    pub q_r_eval: F,

    /// Evaluation of the lookup selector polynomial at `z`.
    pub q_lookup_eval: F,

=======
/// Subset of the [`ProofEvaluations`]. Evaluations of the sigma and permutation
/// polynomials at `z`  or `z *w` where `w` is the nth root of unity.
#[derive(CanonicalDeserialize, CanonicalSerialize, derivative::Derivative)]
#[derivative(Clone, Copy, Debug, Default, Eq, PartialEq)]
pub struct PermutationEvaluations<F>
where
    F: Field,
{
>>>>>>> 12a02f17
    /// Evaluation of the left sigma polynomial at `z`.
    pub left_sigma_eval: F,

    /// Evaluation of the right sigma polynomial at `z`.
    pub right_sigma_eval: F,

    /// Evaluation of the out sigma polynomial at `z`.
    pub out_sigma_eval: F,

    /// Evaluation of the permutation polynomial at `z * omega` where `omega`
    /// is a root of unity.
    pub permutation_eval: F,

    // (Shifted) Evaluation of the lookup permutation polynomial at `z * root
    // of unity`
    pub lookup_perm_eval: F,

    /// Evaluations of the first half of sorted plonkup poly at `z`
    pub h_1_eval: F,

    /// (Shifted) Evaluations of the first half of sorted plonkup poly at `z *
    /// root of unity`
    pub h_1_next_eval: F,

    /// (Shifted) Evaluations of the second half of sorted plonkup poly at `z *
    /// root of unity`
    pub h_2_eval: F,

    /// Evaluations of the query polynomial at `z`
    pub f_eval: F,

    /// Evaluations of the table polynomial at `z`
    pub table_eval: F,

    /// Evaluations of the table polynomial at `z * root of unity`
    pub table_next_eval: F,
}

/// Subset of the [`ProofEvaluations`]. Evaluations at `z`  or `z *w` where `w`
/// is the nth root of unity of selectors polynomials needed for custom gates
#[derive(CanonicalDeserialize, CanonicalSerialize, derivative::Derivative)]
#[derivative(Clone, Debug, Default, Eq, PartialEq)]
pub struct CustomEvaluations<F>
where
    F: Field,
{
    pub vals: Vec<(String, F)>,
}

impl<F> CustomEvaluations<F>
where
    F: Field,
{
    /// Get the evaluation of the specified label.
    /// This funtions panics if the requested label is not found
    pub fn get(&self, label: &str) -> F {
        if let Some(result) = &self.vals.iter().find(|entry| entry.0 == label) {
            result.1
        } else {
            panic!("{} label not found in evaluations set", label)
        }
    }

    /// Add evaluation of poly at point if the label is not already
    /// in the set of evaluations
    pub fn add(&mut self, label: &str, poly: DensePolynomial<F>, point: F) {
        if let Some(_l) = &self.vals.iter().find(|entry| entry.0 == label) {
        } else {
            let eval = poly.evaluate(&point);
            let _ = &self.vals.push((label.to_string(), eval));
        }
    }
}

/// Set of evaluations that form the [`Proof`](super::Proof).
#[derive(CanonicalDeserialize, CanonicalSerialize, derivative::Derivative)]
#[derivative(Clone, Debug, Default, Eq, PartialEq)]
pub struct ProofEvaluations<F>
where
    F: Field,
{
    /// Wire evaluations
    pub wire_evals: WireEvaluations<F>,

    /// Permutation and sigma polynomials evaluations
    pub perm_evals: PermutationEvaluations<F>,

    /// Evaluations needed for custom gates. This includes selector polynomials
    /// and evaluations of wire polynomials at an offset
    pub custom_evals: CustomEvaluations<F>,
}

/// Compute the linearisation polynomial.
pub fn compute<F, P>(
    domain: &GeneralEvaluationDomain<F>,
    prover_key: &ProverKey<F>,
    alpha: &F,
    beta: &F,
    gamma: &F,
    zeta: &F,
    range_separation_challenge: &F,
    logic_separation_challenge: &F,
    fixed_base_separation_challenge: &F,
    var_base_separation_challenge: &F,
    lookup_separation_challenge: &F,
    z_challenge: &F,
    w_l_poly: &DensePolynomial<F>,
    w_r_poly: &DensePolynomial<F>,
    w_o_poly: &DensePolynomial<F>,
    w_4_poly: &DensePolynomial<F>,
<<<<<<< HEAD
    quot_poly: &DensePolynomial<F>,
    z_poly: &DensePolynomial<F>,
    z_2_poly: &DensePolynomial<F>,
    f_poly: &DensePolynomial<F>,
    h_1_poly: &DensePolynomial<F>,
    h_2_poly: &DensePolynomial<F>,
    table_poly: &DensePolynomial<F>,
) -> Result<(DensePolynomial<F>, Evaluations<F>), Error>
=======
    t_1_poly: &DensePolynomial<F>,
    t_2_poly: &DensePolynomial<F>,
    t_3_poly: &DensePolynomial<F>,
    t_4_poly: &DensePolynomial<F>,
    z_poly: &DensePolynomial<F>,
) -> Result<(DensePolynomial<F>, ProofEvaluations<F>), Error>
>>>>>>> 12a02f17
where
    F: PrimeField,
    P: TEModelParameters<BaseField = F>,
{
<<<<<<< HEAD
    let quot_eval = quot_poly.evaluate(z_challenge);
=======
    let n = domain.size();
    let omega = domain.group_gen();
    let shifted_z_challenge = *z_challenge * omega;

    // Wire evaluations
>>>>>>> 12a02f17
    let a_eval = w_l_poly.evaluate(z_challenge);
    let b_eval = w_r_poly.evaluate(z_challenge);
    let c_eval = w_o_poly.evaluate(z_challenge);
    let d_eval = w_4_poly.evaluate(z_challenge);
<<<<<<< HEAD
    let f_eval = f_poly.evaluate(z_challenge);
=======
    let wire_evals = WireEvaluations {
        a_eval,
        b_eval,
        c_eval,
        d_eval,
    };

    // Permutation evaluations
>>>>>>> 12a02f17
    let left_sigma_eval =
        prover_key.permutation.left_sigma.0.evaluate(z_challenge);
    let right_sigma_eval =
        prover_key.permutation.right_sigma.0.evaluate(z_challenge);
    let out_sigma_eval =
        prover_key.permutation.out_sigma.0.evaluate(z_challenge);
    let permutation_eval = z_poly.evaluate(&shifted_z_challenge);
    let perm_evals = PermutationEvaluations {
        left_sigma_eval,
        right_sigma_eval,
        out_sigma_eval,
        permutation_eval,
    };

    // Arith selector evaluation
    let q_arith_eval = prover_key.arithmetic.q_arith.0.evaluate(z_challenge);

    // Custom gate evaluations
    let q_c_eval = prover_key.arithmetic.q_c.0.evaluate(z_challenge);
    let q_l_eval = prover_key.arithmetic.q_l.0.evaluate(z_challenge);
    let q_r_eval = prover_key.arithmetic.q_r.0.evaluate(z_challenge);
    let q_lookup_eval = prover_key.lookup.q_lookup.0.evaluate(z_challenge);
    let h_1_eval = h_1_poly.evaluate(z_challenge);
    let h_2_eval = h_2_poly.evaluate(z_challenge);
    let table_eval = table_poly.evaluate(z_challenge);

    let a_next_eval = w_l_poly.evaluate(&shifted_z_challenge);
    let b_next_eval = w_r_poly.evaluate(&shifted_z_challenge);
    let d_next_eval = w_4_poly.evaluate(&shifted_z_challenge);
<<<<<<< HEAD
    let permutation_eval = z_poly.evaluate(&shifted_z_challenge);
    let lookup_perm_eval = z_2_poly.evaluate(&shifted_z_challenge);
    let h_1_next_eval = h_1_poly.evaluate(&shifted_z_challenge);
    let table_next_eval = table_poly.evaluate(&shifted_z_challenge);
=======

    let custom_evals = CustomEvaluations {
        vals: vec![
            label_eval!(q_arith_eval),
            label_eval!(q_c_eval),
            label_eval!(q_l_eval),
            label_eval!(q_r_eval),
            label_eval!(a_next_eval),
            label_eval!(b_next_eval),
            label_eval!(d_next_eval),
        ],
    };
>>>>>>> 12a02f17

    let gate_constraints = compute_gate_constraint_satisfiability::<F, P>(
        range_separation_challenge,
        logic_separation_challenge,
        fixed_base_separation_challenge,
        var_base_separation_challenge,
<<<<<<< HEAD
        logic_separation_challenge,
        a_eval,
        b_eval,
        c_eval,
        d_eval,
        f_eval,
        a_next_eval,
        b_next_eval,
        d_next_eval,
        q_arith_eval,
        q_c_eval,
        q_l_eval,
        q_r_eval,
        zeta,
=======
        &wire_evals,
        q_arith_eval,
        &custom_evals,
>>>>>>> 12a02f17
        prover_key,
    );

    let permutation = prover_key.permutation.compute_linearisation(
        n,
        *z_challenge,
        (*alpha, *beta, *gamma),
        (a_eval, b_eval, c_eval, d_eval),
        (left_sigma_eval, right_sigma_eval, out_sigma_eval),
        permutation_eval,
        z_poly,
    )?;

    // Compute the last term in the linearisation polynomial:
    // - Z_h(z_challenge) * [t_1(X) + z_challenge^n * t_2(X) + z_challenge^2n *
    //   t_3(X) + z_challenge^3n * t_4(X)]

    let vanishing_poly_eval =
        domain.evaluate_vanishing_polynomial(*z_challenge);
    let z_challenge_to_n = vanishing_poly_eval + F::one();

    let quotient_term = &(&(&(&(&(&(t_4_poly * z_challenge_to_n)
        + t_3_poly)
        * z_challenge_to_n)
        + t_2_poly)
        * z_challenge_to_n)
        + t_1_poly)
        * vanishing_poly_eval;
    let negative_quotient_term = &quotient_term * (-F::one());

    let linearisation_polynomial =
        gate_constraints + permutation + negative_quotient_term;
    Ok((
        linearisation_polynomial,
<<<<<<< HEAD
        Evaluations {
            proof: ProofEvaluations {
                a_eval,
                b_eval,
                c_eval,
                d_eval,
                a_next_eval,
                b_next_eval,
                d_next_eval,
                q_arith_eval,
                q_c_eval,
                q_l_eval,
                q_r_eval,
                q_lookup_eval,
                left_sigma_eval,
                right_sigma_eval,
                out_sigma_eval,
                linearisation_polynomial_eval,
                permutation_eval,
                lookup_perm_eval,
                h_1_eval,
                h_1_next_eval,
                h_2_eval,
                f_eval,
                table_eval,
                table_next_eval,
                
            },
            quot_eval,
=======
        ProofEvaluations {
            wire_evals,
            perm_evals,
            custom_evals,
>>>>>>> 12a02f17
        },
    ))
}

/// Computes the gate constraint satisfiability portion of the linearisation
/// polynomial.
fn compute_gate_constraint_satisfiability<F, P>(
    range_separation_challenge: &F,
    logic_separation_challenge: &F,
    fixed_base_separation_challenge: &F,
    var_base_separation_challenge: &F,
<<<<<<< HEAD
    lookup_separation_challenge: &F,
    a_eval: F,
    b_eval: F,
    c_eval: F,
    d_eval: F,
    f_eval: F,
    a_next_eval: F,
    b_next_eval: F,
    d_next_eval: F,
    q_arith_eval: F,
    q_c_eval: F,
    q_l_eval: F,
    q_r_eval: F,
    zeta: &F,
=======
    wire_evals: &WireEvaluations<F>,
    q_arith_eval: F,
    custom_evals: &CustomEvaluations<F>,
>>>>>>> 12a02f17
    prover_key: &ProverKey<F>,
) -> DensePolynomial<F>
where
    F: PrimeField,
    P: TEModelParameters<BaseField = F>,
{
    let wit_vals = WitnessValues {
        a_val: wire_evals.a_eval,
        b_val: wire_evals.b_eval,
        c_val: wire_evals.c_eval,
        d_val: wire_evals.d_eval,
    };

    let arithmetic = prover_key.arithmetic.compute_linearisation(
        wire_evals.a_eval,
        wire_evals.b_eval,
        wire_evals.c_eval,
        wire_evals.d_eval,
        q_arith_eval,
    );

    let range = Range::linearisation_term(
        &prover_key.range_selector.0,
        *range_separation_challenge,
        wit_vals,
        RangeVals::from_evaluations(custom_evals),
    );

    let logic = Logic::linearisation_term(
        &prover_key.logic_selector.0,
        *logic_separation_challenge,
        wit_vals,
        LogicVals::from_evaluations(custom_evals),
    );

    let fixed_base_scalar_mul = FixedBaseScalarMul::<F, P>::linearisation_term(
        &prover_key.fixed_group_add_selector.0,
        *fixed_base_separation_challenge,
        wit_vals,
        FBSMVals::from_evaluations(custom_evals),
    );

    let curve_addition = CurveAddition::<F, P>::linearisation_term(
        &prover_key.variable_group_add_selector.0,
        *var_base_separation_challenge,
        wit_vals,
        CAVals::from_evaluations(custom_evals),
    );

    let lookup = prover_key.lookup.compute_linearization(a_eval, b_eval, c_eval, d_eval, f_eval, *zeta, *lookup_separation_challenge);

    arithmetic + range + logic + fixed_base_scalar_mul + curve_addition + lookup
}<|MERGE_RESOLUTION|>--- conflicted
+++ resolved
@@ -4,19 +4,6 @@
 //
 // Copyright (c) DUSK NETWORK. All rights reserved.
 
-<<<<<<< HEAD
-use crate::proof_system::ecc::{CurveAddition, FixedBaseScalarMul};
-use crate::proof_system::logic::Logic;
-use crate::proof_system::range::Range;
-use crate::proof_system::widget::GateConstraint;
-use crate::proof_system::GateValues;
-use crate::util::EvaluationDomainExt;
-use crate::proof_system::ProverKey;
-use ark_ec::{PairingEngine, TEModelParameters};
-use ark_ff::Field;
-use ark_ff::PrimeField;
-use ark_poly::EvaluationDomain;
-=======
 use crate::{
     error::Error,
     label_eval,
@@ -31,7 +18,6 @@
 };
 use ark_ec::TEModelParameters;
 use ark_ff::{Field, PrimeField};
->>>>>>> 12a02f17
 use ark_poly::{
     univariate::DensePolynomial, EvaluationDomain, GeneralEvaluationDomain,
     Polynomial,
@@ -64,35 +50,6 @@
     pub d_eval: F,
 }
 
-<<<<<<< HEAD
-    /// Evaluation of the witness polynomial for the left wire at `z * omega`
-    /// where `omega` is a root of unity.
-    pub a_next_eval: F,
-
-    /// Evaluation of the witness polynomial for the right wire at `z * omega`
-    /// where `omega` is a root of unity.
-    pub b_next_eval: F,
-
-    /// Evaluation of the witness polynomial for the fourth wire at `z * omega`
-    /// where `omega` is a root of unity.
-    pub d_next_eval: F,
-
-    /// Evaluation of the arithmetic selector polynomial at `z`.
-    pub q_arith_eval: F,
-
-    /// Evaluation of the constant selector polynomial at `z`.
-    pub q_c_eval: F,
-
-    /// Evaluation of the left selector polynomial at `z`.
-    pub q_l_eval: F,
-
-    /// Evaluation of the right selector polynomial at `z`.
-    pub q_r_eval: F,
-
-    /// Evaluation of the lookup selector polynomial at `z`.
-    pub q_lookup_eval: F,
-
-=======
 /// Subset of the [`ProofEvaluations`]. Evaluations of the sigma and permutation
 /// polynomials at `z`  or `z *w` where `w` is the nth root of unity.
 #[derive(CanonicalDeserialize, CanonicalSerialize, derivative::Derivative)]
@@ -101,7 +58,6 @@
 where
     F: Field,
 {
->>>>>>> 12a02f17
     /// Evaluation of the left sigma polynomial at `z`.
     pub left_sigma_eval: F,
 
@@ -212,7 +168,6 @@
     w_r_poly: &DensePolynomial<F>,
     w_o_poly: &DensePolynomial<F>,
     w_4_poly: &DensePolynomial<F>,
-<<<<<<< HEAD
     quot_poly: &DensePolynomial<F>,
     z_poly: &DensePolynomial<F>,
     z_2_poly: &DensePolynomial<F>,
@@ -220,35 +175,21 @@
     h_1_poly: &DensePolynomial<F>,
     h_2_poly: &DensePolynomial<F>,
     table_poly: &DensePolynomial<F>,
-) -> Result<(DensePolynomial<F>, Evaluations<F>), Error>
-=======
     t_1_poly: &DensePolynomial<F>,
     t_2_poly: &DensePolynomial<F>,
     t_3_poly: &DensePolynomial<F>,
     t_4_poly: &DensePolynomial<F>,
     z_poly: &DensePolynomial<F>,
 ) -> Result<(DensePolynomial<F>, ProofEvaluations<F>), Error>
->>>>>>> 12a02f17
 where
     F: PrimeField,
     P: TEModelParameters<BaseField = F>,
 {
-<<<<<<< HEAD
-    let quot_eval = quot_poly.evaluate(z_challenge);
-=======
     let n = domain.size();
     let omega = domain.group_gen();
     let shifted_z_challenge = *z_challenge * omega;
 
     // Wire evaluations
->>>>>>> 12a02f17
-    let a_eval = w_l_poly.evaluate(z_challenge);
-    let b_eval = w_r_poly.evaluate(z_challenge);
-    let c_eval = w_o_poly.evaluate(z_challenge);
-    let d_eval = w_4_poly.evaluate(z_challenge);
-<<<<<<< HEAD
-    let f_eval = f_poly.evaluate(z_challenge);
-=======
     let wire_evals = WireEvaluations {
         a_eval,
         b_eval,
@@ -257,7 +198,6 @@
     };
 
     // Permutation evaluations
->>>>>>> 12a02f17
     let left_sigma_eval =
         prover_key.permutation.left_sigma.0.evaluate(z_challenge);
     let right_sigma_eval =
@@ -272,6 +212,9 @@
         permutation_eval,
     };
 
+    // Lookup evaluations
+    let f_eval = f_poly.evaluate(z_challenge);
+
     // Arith selector evaluation
     let q_arith_eval = prover_key.arithmetic.q_arith.0.evaluate(z_challenge);
 
@@ -287,12 +230,10 @@
     let a_next_eval = w_l_poly.evaluate(&shifted_z_challenge);
     let b_next_eval = w_r_poly.evaluate(&shifted_z_challenge);
     let d_next_eval = w_4_poly.evaluate(&shifted_z_challenge);
-<<<<<<< HEAD
     let permutation_eval = z_poly.evaluate(&shifted_z_challenge);
     let lookup_perm_eval = z_2_poly.evaluate(&shifted_z_challenge);
     let h_1_next_eval = h_1_poly.evaluate(&shifted_z_challenge);
     let table_next_eval = table_poly.evaluate(&shifted_z_challenge);
-=======
 
     let custom_evals = CustomEvaluations {
         vals: vec![
@@ -305,33 +246,15 @@
             label_eval!(d_next_eval),
         ],
     };
->>>>>>> 12a02f17
 
     let gate_constraints = compute_gate_constraint_satisfiability::<F, P>(
         range_separation_challenge,
         logic_separation_challenge,
         fixed_base_separation_challenge,
         var_base_separation_challenge,
-<<<<<<< HEAD
-        logic_separation_challenge,
-        a_eval,
-        b_eval,
-        c_eval,
-        d_eval,
-        f_eval,
-        a_next_eval,
-        b_next_eval,
-        d_next_eval,
-        q_arith_eval,
-        q_c_eval,
-        q_l_eval,
-        q_r_eval,
-        zeta,
-=======
         &wire_evals,
         q_arith_eval,
         &custom_evals,
->>>>>>> 12a02f17
         prover_key,
     );
 
@@ -366,42 +289,10 @@
         gate_constraints + permutation + negative_quotient_term;
     Ok((
         linearisation_polynomial,
-<<<<<<< HEAD
-        Evaluations {
-            proof: ProofEvaluations {
-                a_eval,
-                b_eval,
-                c_eval,
-                d_eval,
-                a_next_eval,
-                b_next_eval,
-                d_next_eval,
-                q_arith_eval,
-                q_c_eval,
-                q_l_eval,
-                q_r_eval,
-                q_lookup_eval,
-                left_sigma_eval,
-                right_sigma_eval,
-                out_sigma_eval,
-                linearisation_polynomial_eval,
-                permutation_eval,
-                lookup_perm_eval,
-                h_1_eval,
-                h_1_next_eval,
-                h_2_eval,
-                f_eval,
-                table_eval,
-                table_next_eval,
-                
-            },
-            quot_eval,
-=======
         ProofEvaluations {
             wire_evals,
             perm_evals,
             custom_evals,
->>>>>>> 12a02f17
         },
     ))
 }
@@ -413,26 +304,9 @@
     logic_separation_challenge: &F,
     fixed_base_separation_challenge: &F,
     var_base_separation_challenge: &F,
-<<<<<<< HEAD
-    lookup_separation_challenge: &F,
-    a_eval: F,
-    b_eval: F,
-    c_eval: F,
-    d_eval: F,
-    f_eval: F,
-    a_next_eval: F,
-    b_next_eval: F,
-    d_next_eval: F,
-    q_arith_eval: F,
-    q_c_eval: F,
-    q_l_eval: F,
-    q_r_eval: F,
-    zeta: &F,
-=======
     wire_evals: &WireEvaluations<F>,
     q_arith_eval: F,
     custom_evals: &CustomEvaluations<F>,
->>>>>>> 12a02f17
     prover_key: &ProverKey<F>,
 ) -> DensePolynomial<F>
 where
