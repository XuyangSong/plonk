use super::linearisation::lineariser;
use super::opening::commitmentOpener;
use super::{
    constraint_system::Variable, permutation::Permutation, proof::Proof, Composer,
    PreProcessedCircuit,
};
use crate::{cs::quotient_poly::QuotientToolkit, srs, transcript::TranscriptProtocol};
use algebra::{curves::PairingEngine, fields::Field};
use ff_fft::{DensePolynomial as Polynomial, EvaluationDomain};
use poly_commit::kzg10::Powers;
use rand_core::{CryptoRng, RngCore};
/// A composer is a circuit builder
/// and will dictate how a cirucit is built
/// We will have a default Composer called `StandardComposer`
pub struct StandardComposer<E: PairingEngine> {
    // n represents the number of arithmetic gates in the circuit
    n: usize,

    // Selector vectors
    //
    // Multiplier selector
    q_m: Vec<E::Fr>,
    // Left wire selector
    q_l: Vec<E::Fr>,
    // Right wire selector
    q_r: Vec<E::Fr>,
    // output wire selector
    q_o: Vec<E::Fr>,
    // constant wire selector
    q_c: Vec<E::Fr>,

    // witness vectors
    w_l: Vec<Variable>,
    w_r: Vec<Variable>,
    w_o: Vec<Variable>,

    perm: Permutation<E>,
}

impl<E: PairingEngine> Composer<E> for StandardComposer<E> {
    // Computes the pre-processed polynomials
    // So the verifier can verify a proof made using this circuit
    fn preprocess(
        &mut self,
        commit_key: &Powers<E>,
        transcript: &mut dyn TranscriptProtocol<E>,
        domain: &EvaluationDomain<E::Fr>,
    ) -> PreProcessedCircuit<E> {
        let k = self.q_m.len();
        assert!(self.q_o.len() == k);
        assert!(self.q_l.len() == k);
        assert!(self.q_r.len() == k);
        assert!(self.q_c.len() == k);
        assert!(self.w_l.len() == k);
        assert!(self.w_r.len() == k);
        assert!(self.w_o.len() == k);

        //1. Pad circuit to a power of two
        self.pad(domain.size as usize - self.n);

        // 2. Convert selector vectors to selector polynomials
        let q_m_poly = Polynomial::from_coefficients_vec(domain.ifft(&self.q_m));
        let q_l_poly = Polynomial::from_coefficients_vec(domain.ifft(&self.q_l));
        let q_r_poly = Polynomial::from_coefficients_vec(domain.ifft(&self.q_r));
        let q_o_poly = Polynomial::from_coefficients_vec(domain.ifft(&self.q_o));
        let q_c_poly = Polynomial::from_coefficients_vec(domain.ifft(&self.q_c));

        // 3. Compute the sigma polynomials
        let (left_sigma_poly, right_sigma_poly, out_sigma_poly) =
            self.perm.compute_sigma_polynomials(self.n, domain);

        // 4. Commit to polynomials
        //
        let q_m_poly_commit = srs::commit(commit_key, &q_m_poly);
        let q_l_poly_commit = srs::commit(commit_key, &q_l_poly);
        let q_r_poly_commit = srs::commit(commit_key, &q_r_poly);
        let q_o_poly_commit = srs::commit(commit_key, &q_o_poly);
        let q_c_poly_commit = srs::commit(commit_key, &q_c_poly);

        let left_sigma_poly_commit = srs::commit(commit_key, &left_sigma_poly);
        let right_sigma_poly_commit = srs::commit(commit_key, &right_sigma_poly);
        let out_sigma_poly_commit = srs::commit(commit_key, &out_sigma_poly);

        //5. Add polynomial commitments to transcript
        //
        transcript.append_commitment(b"q_m", &q_m_poly_commit);
        transcript.append_commitment(b"q_l", &q_l_poly_commit);
        transcript.append_commitment(b"q_r", &q_r_poly_commit);
        transcript.append_commitment(b"q_o", &q_o_poly_commit);
        transcript.append_commitment(b"q_c", &q_c_poly_commit);

        transcript.append_commitment(b"left_sigma", &left_sigma_poly_commit);
        transcript.append_commitment(b"right_sigma", &right_sigma_poly_commit);
        transcript.append_commitment(b"out_sigma", &out_sigma_poly_commit);

       PreProcessedCircuit {
            n: self.n,
            selectors: vec![
                (q_m_poly, q_m_poly_commit),
                (q_l_poly, q_l_poly_commit),
                (q_r_poly, q_r_poly_commit),
                (q_o_poly, q_o_poly_commit),
                (q_c_poly, q_c_poly_commit),
            ],
            left_sigma: (left_sigma_poly, left_sigma_poly_commit),
            right_sigma: (right_sigma_poly, right_sigma_poly_commit),
            out_sigma: (out_sigma_poly, out_sigma_poly_commit),
        }
    }

    // Prove will compute the pre-processed polynomials and
    // produce a proof
    fn prove<R: RngCore + CryptoRng>(
        &mut self,
<<<<<<< HEAD
        commit_key: &Powers<E>,
=======
        public_parameters: &UniversalParams<E>,
        preprocessed_circuit: &PreProcessedCircuit<E>,
>>>>>>> d06a2883
        transcript: &mut dyn TranscriptProtocol<E>,
        mut rng: &mut R,
    ) -> Proof<E> {
        let domain = EvaluationDomain::new(self.n).unwrap();

<<<<<<< HEAD
        // Pre-process circuit
        let preprocessed_circuit = self.preprocess(commit_key, transcript, &domain);

=======
>>>>>>> d06a2883
        //1. Witness Polynomials
        //
        // Convert Variables to Scalars
        let (w_l_scalar, w_r_scalar, w_o_scalar) = self
            .perm
            .witness_vars_to_scalars(&self.w_l, &self.w_r, &self.w_o);

        // IFFT to get lagrange polynomials on witnesses
        let mut w_l_poly = Polynomial::from_coefficients_vec(domain.ifft(&w_l_scalar));
        let mut w_r_poly = Polynomial::from_coefficients_vec(domain.ifft(&w_r_scalar));
        let mut w_o_poly = Polynomial::from_coefficients_vec(domain.ifft(&w_o_scalar));

        // Generate blinding polynomials
        let w_l_blinder = Polynomial::rand(1, &mut rng).mul_by_vanishing_poly(domain);
        let w_r_blinder = Polynomial::rand(1, &mut rng).mul_by_vanishing_poly(domain);
        let w_o_blinder = Polynomial::rand(1, &mut rng).mul_by_vanishing_poly(domain);

        // Blind witness polynomials
        w_l_poly = &w_l_poly + &w_l_blinder;
        w_r_poly = &w_r_poly + &w_r_blinder;
        w_o_poly = &w_o_poly + &w_o_blinder;

        // Commit to witness polynomials
        let w_l_poly_commit = srs::commit(commit_key, &w_l_poly);
        let w_r_poly_commit = srs::commit(commit_key, &w_r_poly);
        let w_o_poly_commit = srs::commit(commit_key, &w_o_poly);
        
        // Add witnesses to transcript
        transcript.append_commitment(b"w_l", &w_l_poly_commit);
        transcript.append_commitment(b"w_r", &w_r_poly_commit);
        transcript.append_commitment(b"w_o", &w_o_poly_commit);
<<<<<<< HEAD
        
=======

        // Append permutation poly variables to transcript
        let beta = transcript.challenge_scalar(b"beta");
        transcript.append_scalar(b"beta", &beta);
        let gamma = transcript.challenge_scalar(b"gamma");
        transcript.append_scalar(b"gamma", &gamma);

>>>>>>> d06a2883
        // compute permutation polynomial
        let (z_poly, z_poly_shifted) = self.perm.compute_permutation_poly(
            &domain,
            rng,
            &w_l_scalar,
            &w_r_scalar,
            &w_o_scalar,
            &(beta, gamma),
        );

        
        // Commit to the permutation polynomial
        let z_poly_commit = srs::commit(commit_key, &z_poly);
        transcript.append_commitment(b"z", &z_poly_commit);
        
        // Create QuotientToolkit
        let qt_toolkit = QuotientToolkit::new();
<<<<<<< HEAD
        
=======
        // Compute `Alpha` randomness and add it to the transcript
        let alpha = transcript.challenge_scalar(b"alpha");
        transcript.append_scalar(b"alpha", &alpha);
>>>>>>> d06a2883
        // Compute quotient polynomial.
        let (t_hi_poly, t_mid_poly, t_low_poly) = qt_toolkit.compute_quotient_poly(
            &domain,
            &preprocessed_circuit,
            &z_poly,
            &z_poly_shifted,
            [&w_l_poly, &w_r_poly, &w_o_poly],
            // TODO: Get Public Inputs polynomial.
            &Polynomial::from_coefficients_vec(vec![E::Fr::zero()]),
            &(alpha, beta, gamma),
        );
        
        // Commit polynomials.
        let t_low_commit = srs::commit(commit_key, &t_low_poly);
        let t_mid_commit = srs::commit(commit_key, &t_mid_poly);
        let t_hi_commit = srs::commit(commit_key, &t_hi_poly);

        transcript.append_commitment(b"t_lo", &t_low_commit);
        transcript.append_commitment(b"t_mid", &t_mid_commit);
        transcript.append_commitment(b"t_hi", &t_hi_commit);

        // Compute challenge for `z`
        let z_challenge = transcript.challenge_scalar(b"z");
        // Fourth output
        let lineariser = lineariser::new();
        let (lin_poly, evaluations) = lineariser.evaluate_linearisation_polynomial(
            transcript,
            &domain,
            &preprocessed_circuit,
            &(alpha, beta, gamma, z_challenge),
            &w_l_poly,
            &w_r_poly,
            &w_o_poly,
            &t_low_poly,
            &t_mid_poly,
            &t_hi_poly,
            &z_poly,
        );

        // START DEBUG
        let t_lo_eval = t_low_poly.evaluate(z_challenge);
        // Evaluate t_mid
        let z_n = z_challenge.pow(&[domain.size() as u64]);
        let t_mid_eval = t_mid_poly.evaluate(z_challenge);
        let quot_mid = z_n * &t_mid_eval;
        // Evaluate t_hi
        let z_two_n = z_challenge.pow(&[2 * domain.size() as u64]);
        let t_hi_eval = t_hi_poly.evaluate(z_challenge);
        let quot_hi = z_two_n * &t_hi_eval;
        //
        let mut quot_eval = t_lo_eval + &quot_mid;
        quot_eval += &quot_hi;

        println!(" quot eval {:?}", quot_eval);
        // END DEBUG

        // Fifth output
        let comm_opener: commitmentOpener<E> = commitmentOpener::new();
        // Set transcript `v`
        let v = transcript.challenge_scalar(b"v");
        transcript.append_scalar(b"v", &v);
        // Compute opening polynomial
        let (W_z, W_zx) = comm_opener.compute_opening_polynomials(
            domain.group_gen,
            domain.size(),
            z_challenge,
            &lin_poly,
            &evaluations,
            &t_low_poly,
            &t_mid_poly,
            &t_hi_poly,
            &w_l_poly,
            &w_r_poly,
            &w_o_poly,
            &preprocessed_circuit.left_sigma_poly(),
            &preprocessed_circuit.right_sigma_poly(),
            &z_poly,
            &v,
        );

        let w_z_comm = srs::commit(commit_key, &W_z);
        let w_z_x_comm = srs::commit(commit_key, &W_zx);

        Proof {
            a_comm: w_l_poly_commit,
            b_comm: w_r_poly_commit,
            c_comm: w_o_poly_commit,
        
            z_comm: z_poly_commit ,
        
            t_lo_comm: t_low_commit,
            t_mid_comm: t_mid_commit,
            t_hi_comm: t_hi_commit,
        
            w_z_comm: w_z_comm,
            w_zw_comm: w_z_x_comm,
        
            a_eval: evaluations[0],
            b_eval: evaluations[1],
            c_eval: evaluations[2],
        
            left_sigma_eval: evaluations[3],
            right_sigma_eval: evaluations[4],        
            lin_poly_eval: evaluations[5],
            z_hat_eval: evaluations[6],

            // DEBUG VALUES, DELETE ONCE TEST PASSES
            debug_t_eval : quot_eval,
        }
    }

    fn circuit_size(&self) -> usize {
        self.n
    }
}

impl<E: PairingEngine> StandardComposer<E> {
    pub fn new() -> Self {
        StandardComposer::with_expected_size(0)
    }

    // Creates a new circuit with an expected circuit size
    // This will allow for less reallocations when building the circuit
    pub fn with_expected_size(expected_size: usize) -> Self {
        StandardComposer {
            n: 0,

            q_m: Vec::with_capacity(expected_size),
            q_l: Vec::with_capacity(expected_size),
            q_r: Vec::with_capacity(expected_size),
            q_o: Vec::with_capacity(expected_size),
            q_c: Vec::with_capacity(expected_size),

            w_l: Vec::with_capacity(expected_size),
            w_r: Vec::with_capacity(expected_size),
            w_o: Vec::with_capacity(expected_size),

            perm: Permutation::new(),
        }
    }

    // Pads the circuit to the next power of two
    // diff is the difference between circuit size and next power of two
    fn pad(&mut self, diff: usize) {
        // Add a zero variable to circuit
        let zero_scalar = E::Fr::zero();
        let zero_var = self.add_input(zero_scalar);

        let zeroes_scalar = vec![zero_scalar; diff];
        let zeroes_var = vec![zero_var; diff];

        self.q_m.extend(zeroes_scalar.iter());
        self.q_l.extend(zeroes_scalar.iter());
        self.q_r.extend(zeroes_scalar.iter());
        self.q_o.extend(zeroes_scalar.iter());
        self.q_c.extend(zeroes_scalar.iter());

        self.w_l.extend(zeroes_var.iter());
        self.w_r.extend(zeroes_var.iter());
        self.w_o.extend(zeroes_var.iter());

        self.n = self.n + diff;
    }

    // Adds a Scalar to the circuit and returns its
    // reference in the constraint system
    fn add_input(&mut self, s: E::Fr) -> Variable {
        self.perm.new_variable(s)
    }

    // Adds an add gate to the circuit
    pub fn add_gate(
        &mut self,
        a: Variable,
        b: Variable,
        c: Variable,
        q_l: E::Fr,
        q_r: E::Fr,
        q_o: E::Fr,
        q_c: E::Fr,
    ) {
        self.w_l.push(a);
        self.w_r.push(b);
        self.w_o.push(c);

        // For an add gate, q_m is zero
        self.q_m.push(E::Fr::zero());

        // Add selector vectors
        self.q_l.push(q_l);
        self.q_r.push(q_r);
        self.q_o.push(q_o);
        self.q_c.push(q_c);

        self.perm.add_variable_to_map(a, b, c, self.n);

        self.n = self.n + 1;
    }

    pub fn mul_gate(
        &mut self,
        a: Variable,
        b: Variable,
        c: Variable,
        q_m: E::Fr,
        q_o: E::Fr,
        q_c: E::Fr,
    ) {
        self.w_l.push(a);
        self.w_r.push(b);
        self.w_o.push(c);

        // For a mul gate q_L and q_R is zero
        self.q_l.push(E::Fr::zero());
        self.q_r.push(E::Fr::zero());

        // Add selector vectors
        self.q_m.push(q_m);
        self.q_o.push(q_o);
        self.q_c.push(q_c);

        self.perm.add_variable_to_map(a, b, c, self.n);

        self.n = self.n + 1;
    }

    pub fn bool_gate(&mut self, a: Variable) {
        self.w_l.push(a);
        self.w_r.push(a);
        self.w_o.push(a);

        self.q_m.push(E::Fr::one());
        self.q_l.push(E::Fr::zero());
        self.q_r.push(E::Fr::zero());
        self.q_o.push(-E::Fr::one());
        self.q_c.push(E::Fr::zero());

        self.perm.add_variable_to_map(a, a, a, self.n);

        self.n = self.n + 1;
    }
}

#[cfg(test)]
mod tests {
    use super::*;
    use algebra::curves::bls12_381::Bls12_381;
    use algebra::fields::bls12_381::Fr;
    use merlin::Transcript;

    use rand::thread_rng;

    // Ensures a + b - c = 0
    fn simple_add_gadget<E: PairingEngine>(
        composer: &mut StandardComposer<E>,
        a: Variable,
        b: Variable,
        c: Variable,
    ) {
        let q_l = E::Fr::one();
        let q_r = E::Fr::one();
        let q_o = -E::Fr::one();
        let q_c = E::Fr::zero();

        composer.add_gate(a, b, c, q_l, q_r, q_o, q_c);
    }

    // Returns a composer with `n` constraints
    fn add_dummy_composer<E: PairingEngine>(n: usize) -> StandardComposer<E> {
        let mut composer = StandardComposer::new();

        let one = E::Fr::one();
        let two = E::Fr::one() + &E::Fr::one();

        let var_one = composer.add_input(one);
        let var_two = composer.add_input(two);

        for _ in 0..n {
            simple_add_gadget(&mut composer, var_one, var_one, var_two);
        }

        // Add a dummy constraint so that we do not have zero polynomials
        composer.q_m.push(E::Fr::from(1));
        composer.q_l.push(E::Fr::from(2));
        composer.q_r.push(E::Fr::from(3));
        composer.q_o.push(E::Fr::from(4));
        composer.q_c.push(E::Fr::from(5));

        let var_six = composer.add_input(E::Fr::from(6.into()));
        let var_seven = composer.add_input(E::Fr::from(7.into()));
        let var_min_twenty = composer.add_input(-E::Fr::from(20.into()));

        composer.w_l.push(var_six);
        composer.w_r.push(var_seven);
        composer.w_o.push(var_min_twenty);

        composer.n = composer.n + 1;

        composer
    }
    #[test]
    fn test_pad() {
        let num_constraints = 100;
        let mut composer: StandardComposer<Bls12_381> = add_dummy_composer(num_constraints);

        // Pad the circuit to next power of two
        let next_pow_2 = composer.n.next_power_of_two() as u64;
        composer.pad(next_pow_2 as usize - composer.n);

        let size = composer.n;
        assert!(size.is_power_of_two());
        assert!(composer.q_m.len() == size);
        assert!(composer.q_l.len() == size);
        assert!(composer.q_o.len() == size);
        assert!(composer.q_r.len() == size);
        assert!(composer.q_c.len() == size);
        assert!(composer.w_l.len() == size);
        assert!(composer.w_r.len() == size);
        assert!(composer.w_o.len() == size);
    }

    //XXX: Move this test into permutation module and make `compute_sigma_permutation` private
    #[test]
    fn test_compute_permutation() {
        let num_constraints = 70;
        let mut composer: StandardComposer<Bls12_381> = add_dummy_composer(num_constraints);

        // Setup srs
        let max_degree = num_constraints.next_power_of_two() + 1;
        let public_parameters = srs::setup(max_degree);
        let (ck,_) = srs::trim(&public_parameters, num_constraints.next_power_of_two()).unwrap();

        // Pad the circuit to next power of two
        let next_pow_2 = composer.n.next_power_of_two() as u64;
        composer.pad(next_pow_2 as usize - composer.n);

        // Compute permutation mappings
        composer.perm.compute_sigma_permutations(composer.n);

        let domain = EvaluationDomain::new(composer.n).unwrap();

        // Create transcript
        let mut transcript = Transcript::new(b"plonk");

        // Pre-process circuit
        let preprocessed_circuit =
            composer.preprocess(&ck, &mut transcript, &domain);
    }

    #[test]
    fn test_prove_verify() {

        // Common View
        //
        let mut composer : StandardComposer<Bls12_381> = StandardComposer::new();

        let var_one = composer.add_input(Fr::one());
        let var_two = composer.add_input(Fr::one() + &Fr::one());

        simple_add_gadget(&mut composer,var_one,var_one, var_two);
        composer.mul_gate(var_one, var_one, var_one, Fr::one(), Fr::one(), Fr::one());
        composer.mul_gate(var_one, var_two, var_two, Fr::one(), Fr::one(), Fr::one());
        
        // setup srs
        // XXX: We have 2 *n here because the blinding polynomials add a few extra terms to the degree, so it's more than n, we can adjust this later on to be less conservative
        let public_parameters = srs::setup(2 * composer.n.next_power_of_two());
        let (ck,vk) = srs::trim(&public_parameters, 2 *composer.n.next_power_of_two()).unwrap();

        // Provers View
        //
        let proof = {

    
            // setup transcript
            let mut transcript = Transcript::new(b"");
    
           composer.prove(&ck, &mut transcript,&mut rand::thread_rng())


        };

        // Verifiers view
        //
        let domain = EvaluationDomain::new(composer.n).unwrap();

        // setup transcript
        let mut transcript = Transcript::new(b"");

        // Preprocess circuit
        let preprocessed_circuit = composer.preprocess(&ck, &mut transcript, &domain);

        // Verify proof
        let ok = proof.verify(&preprocessed_circuit, &mut transcript, &vk);
   
        assert!(ok);
    }

    #[test]
    fn test_circuit_size() {
        let mut composer: StandardComposer<Bls12_381> = StandardComposer::new();

        let one = Fr::one();
        let two = one + &one;

        let var_one = composer.add_input(one);
        let var_two = composer.add_input(two);

        let n = 20;

        for _ in 0..n {
            simple_add_gadget(&mut composer, var_one, var_one, var_two);
        }

        assert_eq!(n, composer.circuit_size())
    }
}<|MERGE_RESOLUTION|>--- conflicted
+++ resolved
@@ -93,7 +93,7 @@
         transcript.append_commitment(b"right_sigma", &right_sigma_poly_commit);
         transcript.append_commitment(b"out_sigma", &out_sigma_poly_commit);
 
-       PreProcessedCircuit {
+        PreProcessedCircuit {
             n: self.n,
             selectors: vec![
                 (q_m_poly, q_m_poly_commit),
@@ -112,23 +112,13 @@
     // produce a proof
     fn prove<R: RngCore + CryptoRng>(
         &mut self,
-<<<<<<< HEAD
-        commit_key: &Powers<E>,
-=======
         public_parameters: &UniversalParams<E>,
         preprocessed_circuit: &PreProcessedCircuit<E>,
->>>>>>> d06a2883
         transcript: &mut dyn TranscriptProtocol<E>,
         mut rng: &mut R,
     ) -> Proof<E> {
         let domain = EvaluationDomain::new(self.n).unwrap();
 
-<<<<<<< HEAD
-        // Pre-process circuit
-        let preprocessed_circuit = self.preprocess(commit_key, transcript, &domain);
-
-=======
->>>>>>> d06a2883
         //1. Witness Polynomials
         //
         // Convert Variables to Scalars
@@ -155,14 +145,10 @@
         let w_l_poly_commit = srs::commit(commit_key, &w_l_poly);
         let w_r_poly_commit = srs::commit(commit_key, &w_r_poly);
         let w_o_poly_commit = srs::commit(commit_key, &w_o_poly);
-        
         // Add witnesses to transcript
         transcript.append_commitment(b"w_l", &w_l_poly_commit);
         transcript.append_commitment(b"w_r", &w_r_poly_commit);
         transcript.append_commitment(b"w_o", &w_o_poly_commit);
-<<<<<<< HEAD
-        
-=======
 
         // Append permutation poly variables to transcript
         let beta = transcript.challenge_scalar(b"beta");
@@ -170,7 +156,6 @@
         let gamma = transcript.challenge_scalar(b"gamma");
         transcript.append_scalar(b"gamma", &gamma);
 
->>>>>>> d06a2883
         // compute permutation polynomial
         let (z_poly, z_poly_shifted) = self.perm.compute_permutation_poly(
             &domain,
@@ -181,20 +166,14 @@
             &(beta, gamma),
         );
 
-        
         // Commit to the permutation polynomial
         let z_poly_commit = srs::commit(commit_key, &z_poly);
         transcript.append_commitment(b"z", &z_poly_commit);
-        
         // Create QuotientToolkit
         let qt_toolkit = QuotientToolkit::new();
-<<<<<<< HEAD
-        
-=======
         // Compute `Alpha` randomness and add it to the transcript
         let alpha = transcript.challenge_scalar(b"alpha");
         transcript.append_scalar(b"alpha", &alpha);
->>>>>>> d06a2883
         // Compute quotient polynomial.
         let (t_hi_poly, t_mid_poly, t_low_poly) = qt_toolkit.compute_quotient_poly(
             &domain,
@@ -206,7 +185,6 @@
             &Polynomial::from_coefficients_vec(vec![E::Fr::zero()]),
             &(alpha, beta, gamma),
         );
-        
         // Commit polynomials.
         let t_low_commit = srs::commit(commit_key, &t_low_poly);
         let t_mid_commit = srs::commit(commit_key, &t_mid_poly);
@@ -282,27 +260,23 @@
             a_comm: w_l_poly_commit,
             b_comm: w_r_poly_commit,
             c_comm: w_o_poly_commit,
-        
-            z_comm: z_poly_commit ,
-        
+
+            z_comm: z_poly_commit,
             t_lo_comm: t_low_commit,
             t_mid_comm: t_mid_commit,
             t_hi_comm: t_hi_commit,
-        
             w_z_comm: w_z_comm,
             w_zw_comm: w_z_x_comm,
-        
             a_eval: evaluations[0],
             b_eval: evaluations[1],
             c_eval: evaluations[2],
-        
             left_sigma_eval: evaluations[3],
-            right_sigma_eval: evaluations[4],        
+            right_sigma_eval: evaluations[4],
             lin_poly_eval: evaluations[5],
             z_hat_eval: evaluations[6],
 
             // DEBUG VALUES, DELETE ONCE TEST PASSES
-            debug_t_eval : quot_eval,
+            debug_t_eval: quot_eval,
         }
     }
 
@@ -525,7 +499,7 @@
         // Setup srs
         let max_degree = num_constraints.next_power_of_two() + 1;
         let public_parameters = srs::setup(max_degree);
-        let (ck,_) = srs::trim(&public_parameters, num_constraints.next_power_of_two()).unwrap();
+        let (ck, _) = srs::trim(&public_parameters, num_constraints.next_power_of_two()).unwrap();
 
         // Pad the circuit to next power of two
         let next_pow_2 = composer.n.next_power_of_two() as u64;
@@ -540,40 +514,33 @@
         let mut transcript = Transcript::new(b"plonk");
 
         // Pre-process circuit
-        let preprocessed_circuit =
-            composer.preprocess(&ck, &mut transcript, &domain);
+        let preprocessed_circuit = composer.preprocess(&ck, &mut transcript, &domain);
     }
 
     #[test]
     fn test_prove_verify() {
-
         // Common View
         //
-        let mut composer : StandardComposer<Bls12_381> = StandardComposer::new();
+        let mut composer: StandardComposer<Bls12_381> = StandardComposer::new();
 
         let var_one = composer.add_input(Fr::one());
         let var_two = composer.add_input(Fr::one() + &Fr::one());
 
-        simple_add_gadget(&mut composer,var_one,var_one, var_two);
+        simple_add_gadget(&mut composer, var_one, var_one, var_two);
         composer.mul_gate(var_one, var_one, var_one, Fr::one(), Fr::one(), Fr::one());
         composer.mul_gate(var_one, var_two, var_two, Fr::one(), Fr::one(), Fr::one());
-        
         // setup srs
         // XXX: We have 2 *n here because the blinding polynomials add a few extra terms to the degree, so it's more than n, we can adjust this later on to be less conservative
         let public_parameters = srs::setup(2 * composer.n.next_power_of_two());
-        let (ck,vk) = srs::trim(&public_parameters, 2 *composer.n.next_power_of_two()).unwrap();
+        let (ck, vk) = srs::trim(&public_parameters, 2 * composer.n.next_power_of_two()).unwrap();
 
         // Provers View
         //
         let proof = {
-
-    
             // setup transcript
             let mut transcript = Transcript::new(b"");
-    
-           composer.prove(&ck, &mut transcript,&mut rand::thread_rng())
-
-
+
+            composer.prove(&ck, &mut transcript, &mut rand::thread_rng())
         };
 
         // Verifiers view
@@ -588,7 +555,6 @@
 
         // Verify proof
         let ok = proof.verify(&preprocessed_circuit, &mut transcript, &vk);
-   
         assert!(ok);
     }
 
